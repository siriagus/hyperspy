# -*- coding: utf-8 -*-
# Copyright 2007-2015 The HyperSpy developers
#
# This file is part of  HyperSpy.
#
#  HyperSpy is free software: you can redistribute it and/or modify
# it under the terms of the GNU General Public License as published by
# the Free Software Foundation, either version 3 of the License, or
# (at your option) any later version.
#
#  HyperSpy is distributed in the hope that it will be useful,
# but WITHOUT ANY WARRANTY; without even the implied warranty of
# MERCHANTABILITY or FITNESS FOR A PARTICULAR PURPOSE.  See the
# GNU General Public License for more details.
#
# You should have received a copy of the GNU General Public License
# along with  HyperSpy.  If not, see <http://www.gnu.org/licenses/>.

import math

import numpy as np

from hyperspy.component import Component

sqrt2pi = math.sqrt(2 * math.pi)
sigma2fwhm = 2 * math.sqrt(2 * math.log(2))


class Gaussian(Component):

    """Normalized gaussian function component

    .. math::

        f(x) = \\frac{a}{\sqrt{2\pi c^{2}}}e^{-\\frac{\left(x-b\\right)^{2}}{2c^{2}}}

    +------------+-----------+
    | Parameter  | Attribute |
    +------------+-----------+
    +------------+-----------+
    |     a      |     A     |
    +------------+-----------+
    |     b      |  centre   |
    +------------+-----------+
    |     c      |   sigma   |
    +------------+-----------+

    For convenience the `fwhm` attribute can be used to get and set
    the full-with-half-maximum.

    """

    def __init__(self, A=1., sigma=1., centre=0.):
        Component.__init__(self, ['A', 'sigma', 'centre'])
        self.A.value = A
        self.sigma.value = sigma
        self.centre.value = centre
        self._position = self.centre

        # Boundaries
        self.A.bmin = 0.
        self.A.bmax = None

        self.sigma.bmin = None
        self.sigma.bmax = None

        self.isbackground = False
        self.convolved = True

        # Gradients
        self.A.grad = self.grad_A
        self.sigma.grad = self.grad_sigma
        self.centre.grad = self.grad_centre

    def function(self, x):
        A = self.A.value
        sigma = self.sigma.value
        centre = self.centre.value
        return A * (1 / (sigma * sqrt2pi)) * np.exp(
            -(x - centre) ** 2 / (2 * sigma ** 2))

    def grad_A(self, x):
        return self.function(x) / self.A.value

    def grad_sigma(self, x):
        return ((x - self.centre.value) ** 2 * np.exp(-(x - self.centre.value) ** 2
                                                      / (2 * self.sigma.value ** 2)) * self.A.value) / (sqrt2pi *
                                                                                                        self.sigma.value ** 4) - (np.exp(-(x - self.centre.value) ** 2 / (2 *
                                                                                                                                                                          self.sigma.value ** 2)) * self.A.value) / (sqrt2pi * self.sigma.value ** 2)

    def grad_centre(self, x):
        return ((x - self.centre.value) * np.exp(-(x - self.centre.value) ** 2 /
                                                 (2 * self.sigma.value ** 2)) * self.A.value) / (sqrt2pi * self.sigma.value ** 3)

    def estimate_parameters(self, signal, x1, x2, only_current=False):
        """Estimate the gaussian by calculating the momenta.

        Parameters
        ----------
        signal : Signal instance
        x1 : float
            Defines the left limit of the spectral range to use for the
            estimation.
        x2 : float
            Defines the right limit of the spectral range to use for the
            estimation.

        only_current : bool
            If False estimates the parameters for the full dataset.

        Returns
        -------
        bool

        Notes
        -----
        Adapted from http://www.scipy.org/Cookbook/FittingData

        Examples
        --------

<<<<<<< HEAD
        >>> g = hs.model.components.Gaussian()
=======
        >>> g = hs.components.Gaussian()
>>>>>>> 891ae85e
        >>> x = np.arange(-10,10, 0.01)
        >>> data = np.zeros((32,32,2000))
        >>> data[:] = g.function(x).reshape((1,1,2000))
        >>> s = hs.signals.Spectrum(data)
        >>> s.axes_manager._axes[-1].offset = -10
        >>> s.axes_manager._axes[-1].scale = 0.01
        >>> g.estimate_parameters(s, -10,10, False)

        """
        axis = signal.axes_manager.signal_axes[0]
        binned = signal.metadata.Signal.binned
        axis = signal.axes_manager.signal_axes[0]
        binned = signal.metadata.Signal.binned
        i1, i2 = axis.value_range_to_indices(x1, x2)
        X = axis.axis[i1:i2]
        if only_current is True:
            data = signal()[i1:i2]
            X_shape = (len(X),)
            i = 0
            center_shape = (1,)
        else:
            # TODO: write the rest of the code to estimate the parameters of
            # the full dataset
            i = axis.index_in_array
            data_gi = [slice(None), ] * len(signal.data.shape)
            data_gi[axis.index_in_array] = slice(i1, i2)
            data = signal.data[data_gi]
            X_shape = [1, ] * len(signal.data.shape)
            X_shape[axis.index_in_array] = data.shape[i]
            center_shape = list(data.shape)
            center_shape[i] = 1

        center = np.sum(X.reshape(X_shape) * data, i) / np.sum(data, i)

        sigma = np.sqrt(np.abs(np.sum((X.reshape(X_shape) - center.reshape(
            center_shape)) ** 2 * data, i) / np.sum(data, i)))
        height = data.max(i)
        if only_current is True:
            self.centre.value = center
            self.sigma.value = sigma
            self.A.value = height * sigma * sqrt2pi
            if binned is True:
                self.A.value /= axis.scale
            return True
        else:
            if self.A.map is None:
                self._create_arrays()
            self.A.map['values'][:] = height * sigma * sqrt2pi

            if binned is True:
                self.A.map['values'] /= axis.scale
            self.A.map['is_set'][:] = True
            self.sigma.map['values'][:] = sigma
            self.sigma.map['is_set'][:] = True
            self.centre.map['values'][:] = center
            self.centre.map['is_set'][:] = True
            self.fetch_stored_values()
            return True

    @property
    def fwhm(self):
        return self.sigma.value * sigma2fwhm

    @fwhm.setter
    def fwhm(self, value):
        self.sigma.value = value / sigma2fwhm<|MERGE_RESOLUTION|>--- conflicted
+++ resolved
@@ -119,11 +119,7 @@
         Examples
         --------
 
-<<<<<<< HEAD
         >>> g = hs.model.components.Gaussian()
-=======
-        >>> g = hs.components.Gaussian()
->>>>>>> 891ae85e
         >>> x = np.arange(-10,10, 0.01)
         >>> data = np.zeros((32,32,2000))
         >>> data[:] = g.function(x).reshape((1,1,2000))
