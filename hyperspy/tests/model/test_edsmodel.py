--- conflicted
+++ resolved
@@ -25,9 +25,8 @@
         s = self.s
         m = s.create_model()
         m.fit()
-<<<<<<< HEAD
         np.testing.assert_allclose([i.data for i in
-                                   m.get_lines_intensity()],
+                                    m.get_lines_intensity()],
                                    [[0.5], [0.2], [0.3]], atol=10-4)
 
     def _check_model_creation(self):
@@ -76,11 +75,6 @@
     def test_temmodel_store(self):
         self.s.set_signal_type("EDS_TEM")
         self._check_model_store()
-=======
-        nt.assert_true(np.allclose([i.data for i in
-                                    m.get_lines_intensity()],
-                                   [[0.5], [0.2], [0.3]], atol=10 - 4))
->>>>>>> c21d829b
 
     def test_calibrate_energy_resolution(self):
         s = self.s
@@ -90,15 +84,10 @@
         reso = s.metadata.Acquisition_instrument.TEM.Detector.EDS.\
             energy_resolution_MnKa,
         s.set_microscope_parameters(energy_resolution_MnKa=150)
-<<<<<<< HEAD
-        m.calibrate_energy_axis(calibrate='resolution')
-        np.testing.assert_allclose(
-=======
         with assert_warns(message=r"Energy resolution \(FWHM at Mn Ka\) "
                           "changed from"):
             m.calibrate_energy_axis(calibrate='resolution')
-        nt.assert_true(np.allclose(
->>>>>>> c21d829b
+        np.testing.assert_allclose(
             s.metadata.Acquisition_instrument.TEM.Detector.EDS.
             energy_resolution_MnKa, reso, atol=1)
 
@@ -144,20 +133,13 @@
         s = (s + s1 / 50)
         m = s.create_model()
         m.fit()
-<<<<<<< HEAD
-        m.calibrate_xray_lines(calibrate='sub_weight',
-                               xray_lines=['Fe_Ka'], bound=100)
-        np.testing.assert_allclose(0.0347, m['Fe_Kb'].A.value,
-                                   atol=1e-3)
-=======
         with assert_warns(message='The X-ray line expected to be in the model '
                           'was not found'):
             m.calibrate_xray_lines(calibrate='sub_weight',
                                    xray_lines=['Fe_Ka'], bound=100)
 
-        nt.assert_true(np.allclose(0.0347, m['Fe_Kb'].A.value,
-                                   atol=1e-3))
->>>>>>> c21d829b
+        np.testing.assert_allclose(0.0347, m['Fe_Kb'].A.value,
+                       atol=1e-3))
 
     def test_calibrate_xray_width(self):
         s = self.s
