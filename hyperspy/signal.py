--- conflicted
+++ resolved
@@ -77,14 +77,10 @@
 from hyperspy.drawing.utils import animate_legend
 from hyperspy.misc.slicing import SpecialSlicers, FancySlicing
 from hyperspy.misc.utils import slugify
-<<<<<<< HEAD
-=======
 from hyperspy.events import Events, Event
->>>>>>> 495689b7
+from hyperspy.interactive import interactive
 from hyperspy.docstrings.signal import (
     ONE_AXIS_PARAMETER, MANY_AXIS_PARAMETER, OUT_ARG)
-from hyperspy.events import Events, Event
-from hyperspy.interactive import interactive
 
 
 class ModelManager(object):
@@ -3328,13 +3324,10 @@
 
         self._plot.plot(**kwargs)
         self.events.data_changed.connect(self.update_plot, [])
-<<<<<<< HEAD
-=======
         if self._plot.signal_plot:
             self._plot.signal_plot.events.closed.connect(
                 lambda: self.events.data_changed.disconnect(self.update_plot),
                 [])
->>>>>>> 495689b7
 
     def save(self, filename=None, overwrite=None, extension=None,
              **kwds):
@@ -3969,15 +3962,10 @@
             return self._ma_workaround(s, function, axes, ar_axes, out)
         if out:
             function(self.data, axis=ar_axes, out=out.data)
-<<<<<<< HEAD
-            s.events.data_changed.trigger(self)
-=======
             out.events.data_changed.trigger(obj=out)
->>>>>>> 495689b7
         else:
             s.data = function(self.data, axis=ar_axes)
             s._remove_axis([ax.index_in_axes_manager for ax in axes])
-            s.events.data_changed.trigger(self)
             return s
 
     def sum(self, axis=None, out=None):
