--- conflicted
+++ resolved
@@ -358,12 +358,8 @@
                 suptitle=None,
                 suptitle_fontsize=18,
                 colorbar='multi',
-<<<<<<< HEAD
                 centre_colormap="auto",
-                saturated_pixels=0.2,
-=======
                 saturated_pixels=0,
->>>>>>> c97b6308
                 scalebar=None,
                 scalebar_color='white',
                 axes_decor='all',
